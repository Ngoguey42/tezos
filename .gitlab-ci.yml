--- conflicted
+++ resolved
@@ -2,11 +2,7 @@
 
 variables:
   ## Please update `scripts/version.sh` accordingly
-<<<<<<< HEAD
-  build_deps_image_version: ba44234e38240d631594721f50ed4d0ba3003c4b
-=======
   build_deps_image_version: c3537f792ddeb4682b4a5d0716c63dfb9d0995e5
->>>>>>> 24ad6e30
   build_deps_image_name: registry.gitlab.com/tezos/opam-repository
   public_docker_image_name: docker.io/${CI_PROJECT_PATH}
   GIT_STRATEGY: fetch
@@ -176,108 +172,8 @@
     policy: pull
 
 # this section is updated using the script scripts/update_unit_test.sh
-<<<<<<< HEAD
-##BEGIN_UNITEST##
-unit:shell:
-  <<: *test_definition
-  script:
-    - dune build @src/lib_shell/runtest
-
-unit:client_base:
-  <<: *test_definition
-  script:
-    - dune build @src/lib_client_base/runtest
-
-unit:requester:
-  <<: *test_definition
-  script:
-    - dune build @src/lib_requester/runtest
-
-unit:error_monad:
-  <<: *test_definition
-  script:
-    - dune build @src/lib_error_monad/runtest
-
-unit:src/proto_006_PsCARTHA/lib_client:
-  <<: *test_definition
-  script:
-    - dune build @src/proto_006_PsCARTHA/lib_client/runtest
-
-unit:src/proto_006_PsCARTHA/lib_protocol:
-  <<: *test_definition
-  script:
-    - dune build @src/proto_006_PsCARTHA/lib_protocol/runtest
-
-unit:src/proto_alpha/lib_client:
-  <<: *test_definition
-  script:
-    - dune build @src/proto_alpha/lib_client/runtest
-
-unit:src/proto_alpha/lib_protocol:
-  <<: *test_definition
-  script:
-    - dune build @src/proto_alpha/lib_protocol/runtest
-
-unit:crypto:
-  <<: *test_definition
-  script:
-    - dune build @src/lib_crypto/runtest
-
-unit:stdlib:
-  <<: *test_definition
-  script:
-    - dune build @src/lib_stdlib/runtest
-
-unit:storage:
-  <<: *test_definition
-  script:
-    - dune build @src/lib_storage/runtest
-
-unit:p2p:
-  <<: *test_definition
-  script:
-    - dune build @src/lib_p2p/runtest
-
-unit:micheline:
-  <<: *test_definition
-  script:
-    - dune build @src/lib_micheline/runtest
-
-unit:protocol_environment:
-  <<: *test_definition
-  script:
-    - dune build @src/lib_protocol_environment/runtest
-
-unit:signer_backends/unix:
-  <<: *test_definition
-  script:
-    - dune build @src/lib_signer_backends/unix/runtest
-
-unit:signer_backends:
-  <<: *test_definition
-  script:
-    - dune build @src/lib_signer_backends/runtest
-
-unit:src/proto_007_PsDELPH1/lib_client:
-  <<: *test_definition
-  script:
-    - dune build @src/proto_007_PsDELPH1/lib_client/runtest
-
-unit:src/proto_007_PsDELPH1/lib_protocol:
-  <<: *test_definition
-  script:
-    - dune build @src/proto_007_PsDELPH1/lib_protocol/runtest
-
-unit:src/bin_client:
-  <<: *test_definition
-  script:
-    - dune build @src/bin_client/runtest
-
-unit:ocaml-uecc:
-=======
 ##BEGIN_UNITTEST##
 unit:alltest:
->>>>>>> 24ad6e30
   <<: *test_definition
   artifacts:
     name: "alltest-${CI_COMMIT_SHA}"
@@ -716,17 +612,11 @@
 
 documentation:build:
   <<: *test_definition
-<<<<<<< HEAD
-  except:
-    - /-release$/
-    - tags
-=======
   stage: doc
   except:
     - master
     - tags@tezos/tezos
     - /-release$/@tezos/tezos
->>>>>>> 24ad6e30
   script:
     - make doc-html
   artifacts:
@@ -735,12 +625,6 @@
     expire_in: 1 week
 
 documentation:linkcheck:
-<<<<<<< HEAD
-  <<: *test_definition
-  except:
-    - /-release$/
-    - tags
-=======
   image: ${build_deps_image_name}:runtime-build-test-dependencies--${build_deps_image_version}
   stage: doc
   before_script:
@@ -759,7 +643,6 @@
     - changes:
         - /docs
       when: on_success
->>>>>>> 24ad6e30
   script:
     - make doc-html-and-linkcheck
   allow_failure: true
@@ -855,14 +738,11 @@
   variables:
     package: tezos-007-PsDELPH1-test-helpers
 
-<<<<<<< HEAD
-=======
 opam:tezos-008-PtEdoTez-test-helpers:
   <<: *opam_definition
   variables:
     package: tezos-008-PtEdoTez-test-helpers
 
->>>>>>> 24ad6e30
 opam:tezos-accuser-006-PsCARTHA:
   <<: *opam_definition
   variables:
@@ -883,8 +763,6 @@
   variables:
     package: tezos-accuser-007-PsDELPH1-commands
 
-<<<<<<< HEAD
-=======
 opam:tezos-accuser-008-PtEdoTez:
   <<: *opam_definition
   variables:
@@ -895,7 +773,6 @@
   variables:
     package: tezos-accuser-008-PtEdoTez-commands
 
->>>>>>> 24ad6e30
 opam:tezos-accuser-alpha:
   <<: *opam_definition
   variables:
@@ -921,14 +798,11 @@
   variables:
     package: tezos-baker-007-PsDELPH1
 
-<<<<<<< HEAD
-=======
 opam:tezos-baker-008-PtEdoTez:
   <<: *opam_definition
   variables:
     package: tezos-baker-008-PtEdoTez
 
->>>>>>> 24ad6e30
 opam:tezos-baker-alpha:
   <<: *opam_definition
   variables:
@@ -954,8 +828,6 @@
   variables:
     package: tezos-baking-007-PsDELPH1-commands
 
-<<<<<<< HEAD
-=======
 opam:tezos-baking-008-PtEdoTez:
   <<: *opam_definition
   variables:
@@ -966,7 +838,6 @@
   variables:
     package: tezos-baking-008-PtEdoTez-commands
 
->>>>>>> 24ad6e30
 opam:tezos-baking-alpha:
   <<: *opam_definition
   variables:
@@ -1087,8 +958,6 @@
   variables:
     package: tezos-client-007-PsDELPH1-commands-registration
 
-<<<<<<< HEAD
-=======
 opam:tezos-client-008-PtEdoTez:
   <<: *opam_definition
   variables:
@@ -1104,7 +973,6 @@
   variables:
     package: tezos-client-008-PtEdoTez-commands-registration
 
->>>>>>> 24ad6e30
 opam:tezos-client-alpha:
   <<: *opam_definition
   variables:
@@ -1210,14 +1078,11 @@
   variables:
     package: tezos-embedded-protocol-007-PsDELPH1
 
-<<<<<<< HEAD
-=======
 opam:tezos-embedded-protocol-008-PtEdoTez:
   <<: *opam_definition
   variables:
     package: tezos-embedded-protocol-008-PtEdoTez
 
->>>>>>> 24ad6e30
 opam:tezos-embedded-protocol-alpha:
   <<: *opam_definition
   variables:
@@ -1263,8 +1128,6 @@
   variables:
     package: tezos-endorser-007-PsDELPH1-commands
 
-<<<<<<< HEAD
-=======
 opam:tezos-endorser-008-PtEdoTez:
   <<: *opam_definition
   variables:
@@ -1275,7 +1138,6 @@
   variables:
     package: tezos-endorser-008-PtEdoTez-commands
 
->>>>>>> 24ad6e30
 opam:tezos-endorser-alpha:
   <<: *opam_definition
   variables:
@@ -1316,14 +1178,11 @@
   variables:
     package: tezos-mempool-007-PsDELPH1
 
-<<<<<<< HEAD
-=======
 opam:tezos-mempool-008-PtEdoTez:
   <<: *opam_definition
   variables:
     package: tezos-mempool-008-PtEdoTez
 
->>>>>>> 24ad6e30
 opam:tezos-mempool-alpha:
   <<: *opam_definition
   variables:
@@ -1434,8 +1293,6 @@
   variables:
     package: tezos-protocol-007-PsDELPH1-tests
 
-<<<<<<< HEAD
-=======
 opam:tezos-protocol-008-PtEdoTez:
   <<: *opam_definition
   variables:
@@ -1451,7 +1308,6 @@
   variables:
     package: tezos-protocol-008-PtEdoTez-tests
 
->>>>>>> 24ad6e30
 opam:tezos-protocol-alpha:
   <<: *opam_definition
   variables:
