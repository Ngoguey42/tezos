(jbuild_version 1)

(executable
 ((name error_doc)
  (libraries
   (tezos-shell
<<<<<<< HEAD
    tezos-client-001-PtCJ7pwo))
=======
    tezos-client-002-PtEmHRqt))
>>>>>>> 9cfe92c2
  (flags (:standard -w -9+27-30-32-40@8
          -open Tezos_base
          -open Tezos_error_monad
          -open Tezos_data_encoding
<<<<<<< HEAD
          -open Tezos_client_001_PtCJ7pwo
=======
          -open Tezos_client_002_PtEmHRqt
>>>>>>> 9cfe92c2
          -safe-string
          -linkall))))

(alias
 ((name runtest_indent)
  (deps ((glob_files *.ml{,i})))
  (action (run bash ${libexec:tezos-stdlib:test-ocp-indent.sh} ${^}))))<|MERGE_RESOLUTION|>--- conflicted
+++ resolved
@@ -4,20 +4,12 @@
  ((name error_doc)
   (libraries
    (tezos-shell
-<<<<<<< HEAD
-    tezos-client-001-PtCJ7pwo))
-=======
     tezos-client-002-PtEmHRqt))
->>>>>>> 9cfe92c2
   (flags (:standard -w -9+27-30-32-40@8
           -open Tezos_base
           -open Tezos_error_monad
           -open Tezos_data_encoding
-<<<<<<< HEAD
-          -open Tezos_client_001_PtCJ7pwo
-=======
           -open Tezos_client_002_PtEmHRqt
->>>>>>> 9cfe92c2
           -safe-string
           -linkall))))
 
