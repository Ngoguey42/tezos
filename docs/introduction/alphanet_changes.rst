--- conflicted
+++ resolved
@@ -2,11 +2,7 @@
 ---------
 
 Reset 2018-05-03
-<<<<<<< HEAD
-----------------
-=======
-~~~~~~~~~~~~~~~~
->>>>>>> 00b80698
+~~~~~~~~~~~~~~~~
 
 [Alpha]
 
@@ -16,12 +12,8 @@
 
 - 32 endorsers per blocks (was 15)
 
-<<<<<<< HEAD
-- Selegation rights are now frozen 5 cycles in advance (approx 15 days in mainnet or 10 hours on zeronet);
-=======
 - Delegation rights are now frozen 5 cycles in advance (approx 15 days
   in mainnet or 10 hours on zeronet);
->>>>>>> 00b80698
 
 - Security deposits are recovered after 5 cycles;
 
@@ -29,12 +21,8 @@
 
 - Pending deposits and fees count in the staking balance of a delegate;
 
-<<<<<<< HEAD
-- Delegates will be tagged as "deactivated" after 5 cycles of inactivity and they will lose their baking rights;
-=======
 - Delegates will be tagged as "deactivated" after 5 cycles of
   inactivity and they will lose their baking rights;
->>>>>>> 00b80698
 
 - Do not allow revealing the same endorsement twice.
 
@@ -66,25 +54,15 @@
 - Split the code base into separate OPAM packages.
 
 Patch 2018-01-15
-<<<<<<< HEAD
-----------------
-=======
-~~~~~~~~~~~~~~~~
->>>>>>> 00b80698
+~~~~~~~~~~~~~~~~
 
 [Node]
 
 - Fix a performance issue in block locator computation
-<<<<<<< HEAD
+
 
 Reset 2017-11-20
-----------------
-=======
-
-
-Reset 2017-11-20
-~~~~~~~~~~~~~~~~
->>>>>>> 00b80698
+~~~~~~~~~~~~~~~~
 
 [Alphanet]
 
