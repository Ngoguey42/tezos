#! /bin/sh

set -e

ci_dir="$(cd "$(dirname "$0")" && echo "$(pwd -P)/")"
script_dir="$(dirname "$ci_dir")"
src_dir="$(dirname "$script_dir")"
cd "$src_dir"

. "$script_dir"/version.sh

tmp_dir=$(mktemp -dt tezos.opam.tezos.XXXXXXXX)

image_name="${1:-tezos}"
image_version="${2:-latest}"
build_image="${3:-registry.gitlab.com/tezos/opam-repository:${opam_repository_tag}}"
base_image="${4-registry.gitlab.com/tezos/opam-repository:minimal--${opam_repository_tag}}"

cleanup () {
    set +e
    echo Cleaning up...
    rm -rf "$tmp_dir"
    if ! [ -z "$container" ]; then docker rm $container; fi
}
trap cleanup EXIT INT

mkdir -p "$tmp_dir"/bin
mkdir -p "$tmp_dir"/scripts
container=$(docker create $build_image)
for bin in tezos-client tezos-admin-client tezos-node \
	   tezos-alpha-baker tezos-alpha-endorser tezos-alpha-accuser \
	   tezos-signer; do
    docker cp -L $container:/home/tezos/tezos/$bin "$tmp_dir"/bin
done
cp -a "$script_dir"/docker/entrypoint.sh "$tmp_dir"/bin/
cp -a "$script_dir"/docker/entrypoint.inc.sh "$tmp_dir"/bin/
cp "$script_dir"/alphanet.sh "$tmp_dir"/scripts/
cp "$script_dir"/alphanet_version "$tmp_dir"/scripts/
cp "$src_dir"/src/bin_client/bash-completion.sh "$tmp_dir"/scripts/

echo
echo "### Building minimal docker image..."
echo

cat > "$tmp_dir"/Dockerfile <<EOF
FROM $base_image

RUN sudo apk --no-cache add vim
ENV EDITOR=/usr/bin/vi

<<<<<<< HEAD
RUN apk --no-cache add \
      libev gmp vim leveldb-1.18-r0.apk && \
    rm leveldb-$leveldb_version-r0.apk
=======
RUN sudo mkdir -p /var/run/tezos/node /var/run/tezos/client && \
    sudo chown -R tezos /var/run/tezos
>>>>>>> 00b80698

COPY bin/* /usr/local/bin/

COPY scripts/* /usr/local/share/tezos/

ENTRYPOINT ["/usr/local/bin/entrypoint.sh"]
EOF

docker build -t "$image_name:$image_version" "$tmp_dir"

echo
echo "### Succesfully build docker image: $image_name:$image_version"
echo<|MERGE_RESOLUTION|>--- conflicted
+++ resolved
@@ -48,14 +48,8 @@
 RUN sudo apk --no-cache add vim
 ENV EDITOR=/usr/bin/vi
 
-<<<<<<< HEAD
-RUN apk --no-cache add \
-      libev gmp vim leveldb-1.18-r0.apk && \
-    rm leveldb-$leveldb_version-r0.apk
-=======
 RUN sudo mkdir -p /var/run/tezos/node /var/run/tezos/client && \
     sudo chown -R tezos /var/run/tezos
->>>>>>> 00b80698
 
 COPY bin/* /usr/local/bin/
 
