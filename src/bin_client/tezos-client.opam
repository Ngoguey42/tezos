opam-version: "1.2"
version: "dev"
maintainer: "contact@tezos.com"
authors: [ "Tezos devteam" ]
homepage: "https://www.tezos.com/"
bug-reports: "https://gitlab.com/tezos/tezos/issues"
dev-repo: "https://gitlab.com/tezos/tezos.git"
license: "MIT"
depends: [
  "ocamlfind" { build }
  "dune" { build & = "1.0.1" }
  "tezos-base"
  "tezos-client-base"
  "tezos-client-000-Ps9mPmXa"
<<<<<<< HEAD
=======
  "tezos-client-001-PtCJ7pwo"
  "tezos-client-001-PtCJ7pwo-commands"
>>>>>>> b2d20bb4
  "tezos-client-002-PsYLVpVv"
  "tezos-client-002-PsYLVpVv-commands"
  "tezos-baking-002-PsYLVpVv"
  "tezos-baking-002-PsYLVpVv-commands"
  "tezos-client-base-unix"
  "tezos-signer-backends"
  "tezos-node" { test }
  "tezos-protocol-compiler" { test }
]
build: [
  [ "dune" "build" "-p" name "-j" jobs ]
]
build-test: [
  [ "dune" "runtest" "-p" name "-j" jobs ]
]<|MERGE_RESOLUTION|>--- conflicted
+++ resolved
@@ -12,11 +12,6 @@
   "tezos-base"
   "tezos-client-base"
   "tezos-client-000-Ps9mPmXa"
-<<<<<<< HEAD
-=======
-  "tezos-client-001-PtCJ7pwo"
-  "tezos-client-001-PtCJ7pwo-commands"
->>>>>>> b2d20bb4
   "tezos-client-002-PsYLVpVv"
   "tezos-client-002-PsYLVpVv-commands"
   "tezos-baking-002-PsYLVpVv"
