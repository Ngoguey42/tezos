opam-version: "2.0"
maintainer: "contact@tezos.com"
authors: [ "Tezos devteam" ]
homepage: "https://www.tezos.com/"
bug-reports: "https://gitlab.com/tezos/tezos/issues"
dev-repo: "git+https://gitlab.com/tezos/tezos.git"
license: "MIT"
depends: [
  "tezos-tooling" { with-test }
  "dune" { >= "2.0" }
  "data-encoding" { >= "0.3" & < "0.4" }
  "tezos-base"
  "tezos-stdlib-unix"
  "tezos-event-logging"
  "tezos-client-base"
  "tezos-client-base-unix"
  "tezos-clic"
  "tezos-signer-services"
  "tezos-client-alpha"
]
depopts: [
  "tezos-client-005-PsBabyM1"
  "tezos-client-006-PsCARTHA"
  "tezos-client-007-PsDELPH1"
  "tezos-client-008-PtEdo2Zk"
<<<<<<< HEAD
=======
  "tezos-client-009-PsFLoren"
>>>>>>> 9098def0
]
build: [
  ["dune" "build" "-p" name "-j" jobs]
  ["dune" "runtest" "-p" name "-j" jobs] {with-test}
]
synopsis: "Tezos: `tezos-codec` binary to encode and decode values"<|MERGE_RESOLUTION|>--- conflicted
+++ resolved
@@ -23,10 +23,7 @@
   "tezos-client-006-PsCARTHA"
   "tezos-client-007-PsDELPH1"
   "tezos-client-008-PtEdo2Zk"
-<<<<<<< HEAD
-=======
   "tezos-client-009-PsFLoren"
->>>>>>> 9098def0
 ]
 build: [
   ["dune" "build" "-p" name "-j" jobs]
