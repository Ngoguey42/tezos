(*****************************************************************************)
(*                                                                           *)
(* Open Source License                                                       *)
(* Copyright (c) 2018 Dynamic Ledger Solutions, Inc. <contact@tezos.com>     *)
(*                                                                           *)
(* Permission is hereby granted, free of charge, to any person obtaining a   *)
(* copy of this software and associated documentation files (the "Software"),*)
(* to deal in the Software without restriction, including without limitation *)
(* the rights to use, copy, modify, merge, publish, distribute, sublicense,  *)
(* and/or sell copies of the Software, and to permit persons to whom the     *)
(* Software is furnished to do so, subject to the following conditions:      *)
(*                                                                           *)
(* The above copyright notice and this permission notice shall be included   *)
(* in all copies or substantial portions of the Software.                    *)
(*                                                                           *)
(* THE SOFTWARE IS PROVIDED "AS IS", WITHOUT WARRANTY OF ANY KIND, EXPRESS OR*)
(* IMPLIED, INCLUDING BUT NOT LIMITED TO THE WARRANTIES OF MERCHANTABILITY,  *)
(* FITNESS FOR A PARTICULAR PURPOSE AND NONINFRINGEMENT. IN NO EVENT SHALL   *)
(* THE AUTHORS OR COPYRIGHT HOLDERS BE LIABLE FOR ANY CLAIM, DAMAGES OR OTHER*)
(* LIABILITY, WHETHER IN AN ACTION OF CONTRACT, TORT OR OTHERWISE, ARISING   *)
(* FROM, OUT OF OR IN CONNECTION WITH THE SOFTWARE OR THE USE OR OTHER       *)
(* DEALINGS IN THE SOFTWARE.                                                 *)
(*                                                                           *)
(*****************************************************************************)

(** {1 Prefixed Base58Check encodings} *)

module Prefix : sig

  val block_hash: string
  val operation_hash: string
  val operation_list_hash: string
  val operation_list_list_hash: string
  val protocol_hash: string
  val context_hash: string
  val ed25519_public_key_hash: string
  val secp256k1_public_key_hash: string
  val p256_public_key_hash: string
  val cryptobox_public_key_hash: string
  val ed25519_seed: string
  val ed25519_public_key: string
  val ed25519_secret_key: string
  val ed25519_signature: string
  val secp256k1_public_key: string
  val secp256k1_secret_key: string
  val secp256k1_signature: string
<<<<<<< HEAD
=======
  val p256_public_key: string
  val p256_secret_key: string
  val p256_signature: string
  val ed25519_encrypted_seed: string
  val secp256k1_encrypted_secret_key: string
  val p256_encrypted_secret_key: string

>>>>>>> 00b80698
  val generic_signature: string
  val chain_id: string

end

(** An extensible sum-type for decoded data: one case per known
    "prefix". See for instance [Hash.Block_hash.Hash] or
    [Environment.Ed25519.Public_key_hash]. *)
type data = ..

(** Abstract representation of registered encodings. The type paramater
    is the type of the encoded data, for instance [Hash.Block_hash.t]. *)
type 'a encoding = private {
  prefix: string ;
  length: int ;
  encoded_prefix: string ;
  encoded_length: int ;
  to_raw: 'a -> string ;
  of_raw: string -> 'a option ;
  wrap: 'a -> data ;
}

(** Register a new encoding. The function might raise `Invalid_arg` if
    the provided [prefix] overlap with a previously registered
    prefix. The [to_raw] and [of_raw] are the ad-hoc
    serialisation/deserialisation for the data. The [wrap] should wrap
    the deserialised value into the extensible sum-type [data] (see
    the generic function [decode]). *)
val register_encoding:
  prefix: string ->
  length: int ->
  to_raw: ('a -> string) ->
  of_raw: (string -> 'a option) ->
  wrap: ('a -> data) ->
  'a encoding

val check_encoded_prefix: 'a encoding -> string -> int -> unit

module Alphabet : sig
  type t
  val bitcoin: t
  val ripple: t
  val flickr: t
  val make: string -> t
  val all_in_alphabet :  t -> string -> bool
  val pp : Format.formatter -> t -> unit
end

(** Encoder for a given kind of data. *)
val simple_encode: ?alphabet:Alphabet.t -> 'a encoding -> 'a -> string

(** Decoder for a given kind of data. It returns [None] when
    the decoded data does not start with the expected prefix. *)
val simple_decode: ?alphabet:Alphabet.t -> 'a encoding -> string -> 'a option

(** Generic decoder. It returns [None] when the decoded data does
    not start with a registered prefix. *)
val decode: ?alphabet:Alphabet.t -> string -> data option

(** {2 Completion of partial Base58Check value} *)

(** Register a (global) resolver for a previsously
    registered kind af data. *)
val register_resolver: 'a encoding -> (string -> 'a list Lwt.t) -> unit

(** Try to complete a prefix of a Base58Check encoded data, by using
    the previously registered resolver associated to this kind of
    data. Note that a prefix of [n] characters of a Base58-encoded
    value provides at least [n/2] bytes of a prefix of the original value. *)
val complete: ?alphabet:Alphabet.t -> string -> string list Lwt.t

(** {1 Low-level: distinct registering function for economic protocol} *)

(** See [src/environment/v1/base58.mli] for an inlined
    documentation. *)
module Make(C: sig type context end) : sig

  val register_encoding:
    prefix: string ->
    length: int ->
    to_raw: ('a -> string) ->
    of_raw: (string -> 'a option) ->
    wrap: ('a -> data) ->
    'a encoding

  val decode: ?alphabet:Alphabet.t -> string -> data option

  val register_resolver:
    'a encoding -> (C.context -> string -> 'a list Lwt.t) -> unit

  val complete:
    ?alphabet:Alphabet.t -> C.context -> string -> string list Lwt.t

end

(** {2 Low-level Base58Check encodings} *)

(** Base58Check-encoding/decoding functions (with error detections). *)
val safe_encode: ?alphabet:Alphabet.t -> string -> string
val safe_decode: ?alphabet:Alphabet.t -> string -> string option

(** Base58-encoding/decoding functions (without error detections). *)
val raw_encode: ?alphabet:Alphabet.t -> string -> string
val raw_decode: ?alphabet:Alphabet.t -> string -> string option

(**/**)

val partial_decode: ?alphabet:Alphabet.t -> string -> int -> string option
val make_encoded_prefix: string -> int -> string * int
val prefix: 'a encoding -> string<|MERGE_RESOLUTION|>--- conflicted
+++ resolved
@@ -44,8 +44,6 @@
   val secp256k1_public_key: string
   val secp256k1_secret_key: string
   val secp256k1_signature: string
-<<<<<<< HEAD
-=======
   val p256_public_key: string
   val p256_secret_key: string
   val p256_signature: string
@@ -53,7 +51,6 @@
   val secp256k1_encrypted_secret_key: string
   val p256_encrypted_secret_key: string
 
->>>>>>> 00b80698
   val generic_signature: string
   val chain_id: string
 
