(**************************************************************************)
(*                                                                        *)
(*    Copyright (c) 2014 - 2018.                                          *)
(*    Dynamic Ledger Solutions, Inc. <contact@tezos.com>                  *)
(*                                                                        *)
(*    All rights reserved. No warranty, explicit or implicit, provided.   *)
(*                                                                        *)
(**************************************************************************)

open Chain_validator_worker_state

module Name = struct
  type t = Chain_id.t
  let encoding = Chain_id.encoding
  let base = [ "validator.chain" ]
  let pp = Chain_id.pp_short
end

module Request = struct
  include Request
  type _ t = Validated : State.Block.t -> Event.update t
  let view (type a) (Validated block : a t) : view =
    State.Block.hash block
end

type limits = {
  bootstrap_threshold: int ;
  worker_limits: Worker_types.limits
}

module Types = struct
  include Worker_state

  type parameters = {
    parent: Name.t option ;
    db: Distributed_db.t ;
    chain_state: State.Chain.t ;
    chain_db: Distributed_db.chain_db ;
    block_validator: Block_validator.t ;
    global_valid_block_input: State.Block.t Lwt_watcher.input ;

    prevalidator_limits: Prevalidator.limits ;
    peer_validator_limits: Peer_validator.limits ;
    max_child_ttl: int option ;
    limits: limits;
  }

  type state = {
    parameters: parameters ;

    mutable bootstrapped: bool ;
    bootstrapped_waiter: unit Lwt.t ;
    bootstrapped_wakener: unit Lwt.u ;
    valid_block_input: State.Block.t Lwt_watcher.input ;
    new_head_input: State.Block.t Lwt_watcher.input ;

    mutable child:
      (state * (unit -> unit Lwt.t (* shutdown *))) option ;
    prevalidator: Prevalidator.t option ;
    active_peers: Peer_validator.t Lwt.t P2p_peer.Table.t ;
    bootstrapped_peers: unit P2p_peer.Table.t ;
  }

  let view (state : state) _ : view =
    let { bootstrapped ; active_peers ; bootstrapped_peers } = state in
    { bootstrapped ;
      active_peers =
        P2p_peer.Table.fold (fun id _ l -> id :: l) active_peers [] ;
      bootstrapped_peers =
        P2p_peer.Table.fold (fun id _ l -> id :: l) bootstrapped_peers [] }
end

module Worker = Worker.Make (Name) (Event) (Request) (Types)

open Types

type t = Worker.infinite Worker.queue Worker.t

let table = Worker.create_table Queue

let shutdown w =
  Worker.shutdown w

let shutdown_child nv =
  Lwt_utils.may ~f:(fun (_, shutdown) -> shutdown ()) nv.child

let notify_new_block w block =
  let nv = Worker.state w in
  Option.iter nv.parameters.parent
    ~f:(fun id -> try
           let w = List.assoc id (Worker.list table) in
           let nv = Worker.state w in
           Lwt_watcher.notify nv.valid_block_input block
         with Not_found -> ()) ;
  Lwt_watcher.notify nv.valid_block_input block ;
  Lwt_watcher.notify nv.parameters.global_valid_block_input block ;
  Worker.push_request_now w (Validated block)

let may_toggle_bootstrapped_chain w =
  let nv = Worker.state w in
  if not nv.bootstrapped &&
     P2p_peer.Table.length nv.bootstrapped_peers >= nv.parameters.limits.bootstrap_threshold
  then begin
    nv.bootstrapped <- true ;
    Lwt.wakeup_later nv.bootstrapped_wakener () ;
  end

let may_activate_peer_validator w peer_id =
  let nv = Worker.state w in
  try P2p_peer.Table.find nv.active_peers peer_id
  with Not_found ->
    let pv =
      Peer_validator.create
        ~notify_new_block:(notify_new_block w)
        ~notify_bootstrapped: begin fun () ->
          P2p_peer.Table.add nv.bootstrapped_peers peer_id () ;
          may_toggle_bootstrapped_chain w
        end
        ~notify_termination: begin fun _pv ->
          P2p_peer.Table.remove nv.active_peers peer_id ;
          P2p_peer.Table.remove nv.bootstrapped_peers peer_id ;
        end
        nv.parameters.peer_validator_limits
        nv.parameters.block_validator
        nv.parameters.chain_db
        peer_id in
    P2p_peer.Table.add nv.active_peers peer_id pv ;
    pv

let may_update_checkpoint chain_state new_head =
  State.Chain.checkpoint chain_state >>= fun (old_level, _old_block) ->
  let new_level = State.Block.last_allowed_fork_level new_head in
  if new_level <= old_level then
    Lwt.return_unit
  else
    let head_level = State.Block.level new_head in
    State.Block.predecessor_n new_head
      (Int32.to_int (Int32.sub head_level new_level)) >>= function
    | None -> Lwt.return_unit (* should not happen *)
    | Some new_block ->
        State.Chain.set_checkpoint chain_state (new_level, new_block)

let may_switch_test_chain w spawn_child block =
  let nv = Worker.state w in
  let create_child genesis protocol expiration =
    if State.Chain.allow_forked_chain nv.parameters.chain_state then begin
      shutdown_child nv >>= fun () ->
      begin
        let chain_id = Chain_id.of_block_hash (State.Block.hash genesis) in
        State.Chain.get
          (State.Chain.global_state nv.parameters.chain_state) chain_id >>= function
        | Ok chain_state -> return chain_state
        | Error _ ->
            State.fork_testchain
              genesis protocol expiration >>=? fun chain_state ->
            Chain.head chain_state >>= fun new_genesis_block ->
            Lwt_watcher.notify nv.parameters.global_valid_block_input new_genesis_block ;
            Lwt_watcher.notify nv.valid_block_input new_genesis_block ;
            return chain_state
      end >>=? fun chain_state ->
      spawn_child
        ~parent:(State.Chain.id chain_state)
        nv.parameters.peer_validator_limits
        nv.parameters.prevalidator_limits
        nv.parameters.block_validator
        nv.parameters.global_valid_block_input
        nv.parameters.db chain_state
        nv.parameters.limits (* TODO: different limits main/test ? *) >>= fun child ->
      nv.child <- Some child ;
      return ()
    end else begin
      (* Ignoring request... *)
      return ()
    end in

  let check_child genesis protocol expiration current_time =
    let activated =
      match nv.child with
      | None -> false
      | Some (child , _) ->
          Block_hash.equal
            (State.Chain.genesis child.parameters.chain_state).block
            genesis in
    State.Block.read nv.parameters.chain_state genesis >>=? fun genesis ->
    begin
      match nv.parameters.max_child_ttl with
      | None -> Lwt.return expiration
      | Some ttl ->
          Lwt.return
            (Time.min expiration
               (Time.add (State.Block.timestamp genesis) (Int64.of_int ttl)))
    end >>= fun local_expiration ->
    let expired = Time.(local_expiration <= current_time) in
    if expired && activated then
      shutdown_child nv >>= return
    else if not activated && not expired then
      create_child genesis protocol expiration
    else
      return () in

  begin
    let block_header = State.Block.header block in
    State.Block.test_chain block >>= function
    | Not_running -> shutdown_child nv >>= return
    | Running { genesis ; protocol ; expiration } ->
        check_child genesis protocol expiration
          block_header.shell.timestamp
    | Forking { protocol ; expiration } ->
        create_child block protocol expiration
  end >>= function
  | Ok () -> Lwt.return_unit
  | Error err ->
      Worker.record_event w (Could_not_switch_testchain err) ;
      Lwt.return_unit

let broadcast_head w ~previous block =
  let nv = Worker.state w in
  if not nv.bootstrapped then
    Lwt.return_unit
  else begin
    begin
      State.Block.predecessor block >>= function
      | None -> Lwt.return_true
      | Some predecessor ->
          Lwt.return (State.Block.equal predecessor previous)
    end >>= fun successor ->
    if successor then begin
      Distributed_db.Advertise.current_head
        nv.parameters.chain_db block ;
      Lwt.return_unit
    end else begin
      Distributed_db.Advertise.current_branch nv.parameters.chain_db
    end
  end

let on_request (type a) w spawn_child (req : a Request.t) : a tzresult Lwt.t =
  let Request.Validated block = req in
  let nv = Worker.state w in
  Chain.head nv.parameters.chain_state >>= fun head ->
  let head_header = State.Block.header head
  and head_hash = State.Block.hash head
  and block_header = State.Block.header block
  and block_hash = State.Block.hash block in
  if
    Fitness.(block_header.shell.fitness <= head_header.shell.fitness)
  then
    return Event.Ignored_head
  else begin
    Chain.set_head nv.parameters.chain_state block >>= fun previous ->
    may_update_checkpoint nv.parameters.chain_state block >>= fun () ->
    broadcast_head w ~previous block >>= fun () ->
    begin match nv.prevalidator with
      | Some prevalidator ->
          Prevalidator.flush prevalidator block_hash
      | None -> return ()
    end >>=? fun () ->
    may_switch_test_chain w spawn_child block >>= fun () ->
    Lwt_watcher.notify nv.new_head_input block ;
    if Block_hash.equal head_hash block_header.shell.predecessor then
      return Event.Head_incrememt
    else
      return Event.Branch_switch
  end

let on_completion (type a) w  (req : a Request.t) (update : a) request_status =
  let Request.Validated block = req in
  let fitness = State.Block.fitness block in
  let request = State.Block.hash block in
  Worker.record_event w (Processed_block { request ; request_status ; update ; fitness }) ;
  Lwt.return ()

let on_close w =
  let nv = Worker.state w in
  Distributed_db.deactivate nv.parameters.chain_db >>= fun () ->
  Lwt.join
    (begin match nv.prevalidator with
       | Some prevalidator -> Prevalidator.shutdown prevalidator
       | None -> Lwt.return_unit
     end ::
     Lwt_utils.may ~f:(fun (_, shutdown) -> shutdown ()) nv.child ::
     P2p_peer.Table.fold
       (fun _ pv acc -> (pv >>= Peer_validator.shutdown) :: acc)
       nv.active_peers []) >>= fun () ->
  Lwt.return_unit

let on_launch start_prevalidator w _ parameters =
  Chain.init_head parameters.chain_state >>= fun () ->
  (if start_prevalidator then
     Prevalidator.create
       parameters.prevalidator_limits parameters.chain_db >>= fun prevalidator ->
     Lwt.return_some prevalidator
   else Lwt.return_none) >>= fun prevalidator ->
  let valid_block_input = Lwt_watcher.create_input () in
  let new_head_input = Lwt_watcher.create_input () in
  let bootstrapped_waiter, bootstrapped_wakener = Lwt.wait () in
  let nv =
    { parameters ;
      valid_block_input ;
      new_head_input ;
      bootstrapped_wakener ;
      bootstrapped_waiter ;
      bootstrapped = (parameters.limits.bootstrap_threshold <= 0) ;
      active_peers =
        P2p_peer.Table.create 50 ; (* TODO use `2 * max_connection` *)
      bootstrapped_peers =
        P2p_peer.Table.create 50 ; (* TODO use `2 * max_connection` *)
      child = None ;
      prevalidator } in
  if nv.bootstrapped then Lwt.wakeup_later bootstrapped_wakener () ;
  Distributed_db.set_callback parameters.chain_db {
    notify_branch = begin fun peer_id locator ->
      Lwt.async begin fun () ->
        may_activate_peer_validator w peer_id >>= fun pv ->
        Peer_validator.notify_branch pv locator ;
        Lwt.return_unit
      end
    end ;
    notify_head = begin fun peer_id block ops ->
      Lwt.async begin fun () ->
        may_activate_peer_validator w peer_id >>= fun pv ->
        Peer_validator.notify_head pv block ;
        (* TODO notify prevalidator only if head is known ??? *)
        begin match nv.prevalidator with
          | Some prevalidator ->
              Prevalidator.notify_operations prevalidator peer_id ops
          | None -> ()
        end ;
        Lwt.return_unit
      end;
    end ;
    disconnection = begin fun peer_id ->
      Lwt.async begin fun () ->
        may_activate_peer_validator w peer_id >>= fun pv ->
        Peer_validator.shutdown pv >>= fun () ->
        Lwt.return_unit
      end
    end ;
  } ;
  Lwt.return nv

let rec create
    ?max_child_ttl ~start_prevalidator ?parent
    peer_validator_limits prevalidator_limits block_validator
    global_valid_block_input db chain_state limits =
  let spawn_child ~parent pvl pl bl gvbi db n l =
    create ~start_prevalidator ~parent pvl pl bl gvbi db n l >>= fun w ->
    Lwt.return (Worker.state w, (fun () -> Worker.shutdown w)) in
  let module Handlers = struct
    type self = t
    let on_launch = on_launch start_prevalidator
    let on_request w = on_request w spawn_child
    let on_close = on_close
    let on_error _ _ _ errs = Lwt.return (Error errs)
    let on_completion = on_completion
    let on_no_request _ = return ()
  end in
  let parameters =
    { max_child_ttl ;
      parent ;
      peer_validator_limits ;
      prevalidator_limits ;
      block_validator ;
      global_valid_block_input ;
      db ;
      chain_db = Distributed_db.activate db chain_state ;
      chain_state ;
      limits } in
  Worker.launch table
    prevalidator_limits.worker_limits
    (State.Chain.id chain_state)
    parameters
    (module Handlers)

(** Current block computation *)

let create
    ?max_child_ttl
    ~start_prevalidator
    peer_validator_limits prevalidator_limits
    block_validator global_valid_block_input global_db state limits =
  (* hide the optional ?parent *)
  create
    ?max_child_ttl
    ~start_prevalidator
    peer_validator_limits prevalidator_limits
    block_validator global_valid_block_input global_db state limits

let chain_id w =
  let { parameters = { chain_state } } = Worker.state w in
  State.Chain.id chain_state

let chain_state w =
  let { parameters = { chain_state } } = Worker.state w in
  chain_state

let prevalidator w =
  let { prevalidator } = Worker.state w in
  prevalidator

let chain_db w =
  let { parameters = { chain_db } } = Worker.state w in
  chain_db

let child w =
  match (Worker.state w).child with
  | None -> None
  | Some ({ parameters = { chain_state } }, _) ->
      try Some (List.assoc (State.Chain.id chain_state) (Worker.list table))
      with Not_found -> None

let assert_fitness_increases ?(force = false) w distant_header =
  let pv = Worker.state w in
  let chain_state = Distributed_db.chain_state pv.parameters.chain_db in
  Chain.head chain_state >>= fun local_header ->
  fail_when
    (not force &&
     Fitness.compare
       distant_header.Block_header.shell.fitness
       (State.Block.fitness local_header) <= 0)
    (failure "Fitness too low")

let assert_checkpoint w hash (header: Block_header.t) =
  let pv = Worker.state w in
  let chain_state = Distributed_db.chain_state pv.parameters.chain_db in
  State.Chain.acceptable_block chain_state hash header >>= fun acceptable ->
  fail_unless acceptable
    (Validation_errors.Checkpoint_error (hash, None))

let validate_block w ?force hash block operations =
  let nv = Worker.state w in
  assert (Block_hash.equal hash (Block_header.hash block)) ;
<<<<<<< HEAD
  Chain.head nv.parameters.chain_state >>= fun head ->
  let head = State.Block.header head in
  if
    force || Fitness.(head.shell.fitness < block.shell.fitness)
  then
    Block_validator.validate
      ~canceler:(Worker.canceler w)
      ~notify_new_block:(notify_new_block w)
      nv.parameters.block_validator
      nv.parameters.chain_db
      hash block operations
  else
    failwith "Fitness too low"
=======
  assert_fitness_increases ?force w block >>=? fun () ->
  assert_checkpoint w hash block >>=? fun () ->
  Block_validator.validate
    ~canceler:(Worker.canceler w)
    ~notify_new_block:(notify_new_block w)
    nv.parameters.block_validator
    nv.parameters.chain_db
    hash block operations
>>>>>>> aa1450d8

let bootstrapped w =
  let { bootstrapped_waiter } = Worker.state w in
  Lwt.protected bootstrapped_waiter

let valid_block_watcher w =
  let{ valid_block_input } = Worker.state w in
  Lwt_watcher.create_stream valid_block_input

let new_head_watcher w =
  let { new_head_input } = Worker.state w in
  Lwt_watcher.create_stream new_head_input

let status = Worker.status

let running_workers () = Worker.list table

let pending_requests t = Worker.pending_requests t

let current_request t = Worker.current_request t

let last_events = Worker.last_events<|MERGE_RESOLUTION|>--- conflicted
+++ resolved
@@ -429,21 +429,6 @@
 let validate_block w ?force hash block operations =
   let nv = Worker.state w in
   assert (Block_hash.equal hash (Block_header.hash block)) ;
-<<<<<<< HEAD
-  Chain.head nv.parameters.chain_state >>= fun head ->
-  let head = State.Block.header head in
-  if
-    force || Fitness.(head.shell.fitness < block.shell.fitness)
-  then
-    Block_validator.validate
-      ~canceler:(Worker.canceler w)
-      ~notify_new_block:(notify_new_block w)
-      nv.parameters.block_validator
-      nv.parameters.chain_db
-      hash block operations
-  else
-    failwith "Fitness too low"
-=======
   assert_fitness_increases ?force w block >>=? fun () ->
   assert_checkpoint w hash block >>=? fun () ->
   Block_validator.validate
@@ -452,7 +437,6 @@
     nv.parameters.block_validator
     nv.parameters.chain_db
     hash block operations
->>>>>>> aa1450d8
 
 let bootstrapped w =
   let { bootstrapped_waiter } = Worker.state w in
