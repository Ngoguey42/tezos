--- conflicted
+++ resolved
@@ -170,11 +170,7 @@
 
 let versions =
   let open P2p_version in
-<<<<<<< HEAD
-  [ { name = "TEZOS_2018-04-17T09:47:00Z" ;
-=======
-  [ { name = "TEZOS_2018-04-17T11:46:23Z" ;
->>>>>>> 01941fa7
+  [ { name = "TEZOS_ZERONET_2018-05-17T10:58:43Z" ;
       major = 0 ;
       minor = 0 ;
     }
