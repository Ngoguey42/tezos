--- conflicted
+++ resolved
@@ -42,10 +42,6 @@
   string_of_int major ^ "." ^ string_of_int minor
   ^ string_of_additional_info additional_info
 
-<<<<<<< HEAD
-let current = {major = 8; minor = 3; additional_info = Release}
-=======
 let current = {major = 9; minor = 0; additional_info = Release}
->>>>>>> 9098def0
 
 let current_string = to_string current