(*****************************************************************************)
(*                                                                           *)
(* Open Source License                                                       *)
(* Copyright (c) 2018 Dynamic Ledger Solutions, Inc. <contact@tezos.com>     *)
(*                                                                           *)
(* Permission is hereby granted, free of charge, to any person obtaining a   *)
(* copy of this software and associated documentation files (the "Software"),*)
(* to deal in the Software without restriction, including without limitation *)
(* the rights to use, copy, modify, merge, publish, distribute, sublicense,  *)
(* and/or sell copies of the Software, and to permit persons to whom the     *)
(* Software is furnished to do so, subject to the following conditions:      *)
(*                                                                           *)
(* The above copyright notice and this permission notice shall be included   *)
(* in all copies or substantial portions of the Software.                    *)
(*                                                                           *)
(* THE SOFTWARE IS PROVIDED "AS IS", WITHOUT WARRANTY OF ANY KIND, EXPRESS OR*)
(* IMPLIED, INCLUDING BUT NOT LIMITED TO THE WARRANTIES OF MERCHANTABILITY,  *)
(* FITNESS FOR A PARTICULAR PURPOSE AND NONINFRINGEMENT. IN NO EVENT SHALL   *)
(* THE AUTHORS OR COPYRIGHT HOLDERS BE LIABLE FOR ANY CLAIM, DAMAGES OR OTHER*)
(* LIABILITY, WHETHER IN AN ACTION OF CONTRACT, TORT OR OTHERWISE, ARISING   *)
(* FROM, OUT OF OR IN CONNECTION WITH THE SOFTWARE OR THE USE OR OTHER       *)
(* DEALINGS IN THE SOFTWARE.                                                 *)
(*                                                                           *)
(*****************************************************************************)

let rec retry (cctxt : #Protocol_client_context.full) ?max_delay ~delay ~factor
    ~tries f x =
  f x
  >>= function
  | Ok _ as r ->
      Lwt.return r
  | Error
      (RPC_client_errors.Request_failed {error = Connection_failed _; _} :: _)
    as err
    when tries > 0 -> (
      cctxt#message "Connection refused, retrying in %.2f seconds..." delay
      >>= fun () ->
      Lwt.pick
        [ (Lwt_unix.sleep delay >|= fun () -> `Continue);
          (Lwt_exit.clean_up_starts >|= fun _ -> `Killed) ]
      >>= function
      | `Killed ->
          Lwt.return err
      | `Continue ->
          let next_delay = delay *. factor in
          let delay =
            Option.fold
              ~none:next_delay
              ~some:(fun max_delay -> Float.min next_delay max_delay)
              max_delay
          in
          retry cctxt ?max_delay ~delay ~factor ~tries:(tries - 1) f x )
  | Error _ as err ->
      Lwt.return err

let rec retry_on_disconnection (cctxt : #Protocol_client_context.full) f =
  f ()
  >>= function
  | Ok () ->
      return_unit
  | Error (Client_baking_scheduling.Node_connection_lost :: _) ->
      cctxt#warning
        "Lost connection with the node. Retrying to establish connection..."
      >>= fun () ->
      (* Wait forever when the node stops responding... *)
      Client_confirmations.wait_for_bootstrapped
        ~retry:
          (retry cctxt ~max_delay:10. ~delay:1. ~factor:1.5 ~tries:max_int)
        cctxt
      >>=? fun () -> retry_on_disconnection cctxt f
  | Error err ->
      cctxt#error "Unexpected error: %a. Exiting..." pp_print_error err

let monitor_fork_testchain (cctxt : #Protocol_client_context.full)
    ~cleanup_nonces =
  (* Waiting for the node to be synchronized *)
  cctxt#message "Waiting for the test chain to be forked..."
  >>= fun () ->
  Shell_services.Monitor.active_chains cctxt
  >>=? fun (stream, _) ->
  let rec loop () =
    Lwt_stream.next stream
    >>= fun l ->
    let testchain =
      List.find_opt
        (function Shell_services.Monitor.Active_test _ -> true | _ -> false)
        l
    in
    match testchain with
    | Some (Active_test {protocol; expiration_date; _})
      when Protocol_hash.equal Protocol.hash protocol ->
        let abort_daemon () =
          cctxt#message
            "Test chain's expiration date reached (%a)... Stopping the daemon."
            Time.Protocol.pp_hum
            expiration_date
          >>= fun () ->
          if cleanup_nonces then
            (* Clean-up existing nonces *)
            cctxt#with_lock (fun () ->
                Client_baking_files.resolve_location cctxt ~chain:`Test `Nonce
                >>=? fun nonces_location ->
                Client_baking_nonces.(save cctxt nonces_location empty))
          else return_unit >>=? fun () -> exit 0
        in
        let canceler = Lwt_canceler.create () in
        Lwt_canceler.on_cancel canceler (fun () ->
            abort_daemon () >>= function _ -> Lwt.return_unit) ;
        let now = Time.System.(to_protocol (Systime_os.now ())) in
        let delay = Int64.to_int (Time.Protocol.diff expiration_date now) in
        if delay <= 0 then (* Testchain already expired... Retrying. *)
          loop ()
        else
          let timeout =
            Lwt_timeout.create delay (fun () ->
                Lwt_canceler.cancel canceler |> ignore)
          in
          Lwt_timeout.start timeout ; return_unit
    | None ->
        loop ()
    | Some _ ->
        loop ()
    (* Got a testchain for a different protocol, skipping *)
  in
  Lwt.pick
    [(Lwt_exit.clean_up_starts >>= fun _ -> failwith "Interrupted..."); loop ()]
  >>=? fun () -> cctxt#message "Test chain forked." >>= fun () -> return_unit

module Endorser = struct
  let run (cctxt : #Protocol_client_context.full) ~chain ~delay ~keep_alive
      delegates =
    let process () =
      ( if chain = `Test then monitor_fork_testchain cctxt ~cleanup_nonces:false
      else return_unit )
      >>=? fun () ->
      Client_baking_blocks.monitor_heads
        ~next_protocols:(Some [Protocol.hash])
        cctxt
        chain
      >>=? fun block_stream ->
      cctxt#message "Endorser started."
      >>= fun () ->
      Client_baking_endorsement.create cctxt ~delay delegates block_stream
    in
    Client_confirmations.wait_for_bootstrapped
      ~retry:(retry cctxt ~delay:1. ~factor:1.5 ~tries:5)
      cctxt
    >>=? fun () ->
    if keep_alive then retry_on_disconnection cctxt process else process ()
end

module Baker = struct
  let run (cctxt : #Protocol_client_context.full) ?minimal_fees
      ?minimal_nanotez_per_gas_unit ?minimal_nanotez_per_byte ?max_priority
<<<<<<< HEAD
      ~chain ~context_path delegates =
    await_bootstrapped_node cctxt
    >>=? fun _ ->
    Config_services.user_activated_upgrades cctxt
    >>=? fun user_activated_upgrades ->
    ( if chain = `Test then monitor_fork_testchain cctxt ~cleanup_nonces:true
    else return_unit )
    >>=? fun () ->
    Client_baking_blocks.monitor_heads
      ~next_protocols:(Some [Protocol.hash])
      cctxt
      chain
    >>=? fun block_stream ->
    cctxt#message "Baker started."
    >>= fun () ->
    Client_baking_forge.create
=======
      ~chain ~context_path ~keep_alive delegates =
    let process () =
      Config_services.user_activated_upgrades cctxt
      >>=? fun user_activated_upgrades ->
      ( if chain = `Test then monitor_fork_testchain cctxt ~cleanup_nonces:true
      else return_unit )
      >>=? fun () ->
      Client_baking_blocks.monitor_heads
        ~next_protocols:(Some [Protocol.hash])
        cctxt
        chain
      >>=? fun block_stream ->
      cctxt#message "Baker started."
      >>= fun () ->
      Client_baking_forge.create
        cctxt
        ~user_activated_upgrades
        ?minimal_fees
        ?minimal_nanotez_per_gas_unit
        ?minimal_nanotez_per_byte
        ?max_priority
        ~chain
        ~context_path
        delegates
        block_stream
    in
    Client_confirmations.wait_for_bootstrapped
      ~retry:(retry cctxt ~delay:1. ~factor:1.5 ~tries:5)
>>>>>>> 24ad6e30
      cctxt
    >>=? fun () ->
    if keep_alive then retry_on_disconnection cctxt process else process ()
end

module Accuser = struct
  let run (cctxt : #Protocol_client_context.full) ~chain ~preserved_levels
      ~keep_alive =
    let process () =
      ( if chain = `Test then monitor_fork_testchain cctxt ~cleanup_nonces:true
      else return_unit )
      >>=? fun () ->
      Client_baking_blocks.monitor_valid_blocks
        ~next_protocols:(Some [Protocol.hash])
        cctxt
        ~chains:[chain]
        ()
      >>=? fun valid_blocks_stream ->
      cctxt#message "Accuser started."
      >>= fun () ->
      Client_baking_denunciation.create
        cctxt
        ~preserved_levels
        valid_blocks_stream
    in
    Client_confirmations.wait_for_bootstrapped
      ~retry:(retry cctxt ~delay:1. ~factor:1.5 ~tries:5)
      cctxt
    >>=? fun () ->
    if keep_alive then retry_on_disconnection cctxt process else process ()
end<|MERGE_RESOLUTION|>--- conflicted
+++ resolved
@@ -152,24 +152,6 @@
 module Baker = struct
   let run (cctxt : #Protocol_client_context.full) ?minimal_fees
       ?minimal_nanotez_per_gas_unit ?minimal_nanotez_per_byte ?max_priority
-<<<<<<< HEAD
-      ~chain ~context_path delegates =
-    await_bootstrapped_node cctxt
-    >>=? fun _ ->
-    Config_services.user_activated_upgrades cctxt
-    >>=? fun user_activated_upgrades ->
-    ( if chain = `Test then monitor_fork_testchain cctxt ~cleanup_nonces:true
-    else return_unit )
-    >>=? fun () ->
-    Client_baking_blocks.monitor_heads
-      ~next_protocols:(Some [Protocol.hash])
-      cctxt
-      chain
-    >>=? fun block_stream ->
-    cctxt#message "Baker started."
-    >>= fun () ->
-    Client_baking_forge.create
-=======
       ~chain ~context_path ~keep_alive delegates =
     let process () =
       Config_services.user_activated_upgrades cctxt
@@ -198,7 +180,6 @@
     in
     Client_confirmations.wait_for_bootstrapped
       ~retry:(retry cctxt ~delay:1. ~factor:1.5 ~tries:5)
->>>>>>> 24ad6e30
       cctxt
     >>=? fun () ->
     if keep_alive then retry_on_disconnection cctxt process else process ()
