(*****************************************************************************)
(*                                                                           *)
(* Open Source License                                                       *)
(* Copyright (c) 2018 Dynamic Ledger Solutions, Inc. <contact@tezos.com>     *)
(*                                                                           *)
(* Permission is hereby granted, free of charge, to any person obtaining a   *)
(* copy of this software and associated documentation files (the "Software"),*)
(* to deal in the Software without restriction, including without limitation *)
(* the rights to use, copy, modify, merge, publish, distribute, sublicense,  *)
(* and/or sell copies of the Software, and to permit persons to whom the     *)
(* Software is furnished to do so, subject to the following conditions:      *)
(*                                                                           *)
(* The above copyright notice and this permission notice shall be included   *)
(* in all copies or substantial portions of the Software.                    *)
(*                                                                           *)
(* THE SOFTWARE IS PROVIDED "AS IS", WITHOUT WARRANTY OF ANY KIND, EXPRESS OR*)
(* IMPLIED, INCLUDING BUT NOT LIMITED TO THE WARRANTIES OF MERCHANTABILITY,  *)
(* FITNESS FOR A PARTICULAR PURPOSE AND NONINFRINGEMENT. IN NO EVENT SHALL   *)
(* THE AUTHORS OR COPYRIGHT HOLDERS BE LIABLE FOR ANY CLAIM, DAMAGES OR OTHER*)
(* LIABILITY, WHETHER IN AN ACTION OF CONTRACT, TORT OR OTHERWISE, ARISING   *)
(* FROM, OUT OF OR IN CONNECTION WITH THE SOFTWARE OR THE USE OR OTHER       *)
(* DEALINGS IN THE SOFTWARE.                                                 *)
(*                                                                           *)
(*****************************************************************************)


open Alpha_context
open Misc

type error += Invalid_fitness_gap of int64 * int64 (* `Permanent *)
type error += Timestamp_too_early of Timestamp.t * Timestamp.t (* `Permanent *)
type error += Invalid_block_signature of Block_hash.t * Signature.Public_key_hash.t (* `Permanent *)
type error += Unexpected_endorsement
type error += Invalid_signature  (* `Permanent *)
type error += Invalid_stamp  (* `Permanent *)

(** [minimal_time ctxt priority pred_block_time] returns the minimal
    time, given the predecessor block timestamp [pred_block_time],
    after which a baker with priority [priority] is allowed to
    bake. Fail with [Invalid_time_between_blocks_constant] if the minimal
    time cannot be computed. *)
val minimal_time: context -> int -> Time.t -> Time.t tzresult Lwt.t

(** [check_baking_rights ctxt block pred_timestamp] verifies that:
    * the contract that owned the roll at cycle start has the block signer as delegate.
    * the timestamp is coherent with the announced slot.
*)
val check_baking_rights:
  context -> Block_header.contents -> Time.t ->
  public_key tzresult Lwt.t

(** For a given level computes who has the right to
    include an endorsement in the next block.
    The result can be stored in Alpha_context.allowed_endorsements *)
val endorsement_rights:
  context ->
  Level.t ->
  (public_key * int list * bool) Signature.Public_key_hash.Map.t tzresult Lwt.t

(** Check that the operation was signed by a delegate allowed
    to endorse at the level specified by the endorsement. *)
val check_endorsement_rights:
  context -> Chain_id.t -> Kind.endorsement Operation.t ->
  (public_key_hash * int list * bool) tzresult Lwt.t

(** Returns the endorsement reward calculated w.r.t a given priority.  *)
val endorsement_reward: context -> block_priority:int -> int -> Tez.t tzresult Lwt.t

(** [baking_priorities ctxt level] is the lazy list of contract's
    public key hashes that are allowed to bake for [level]. *)
val baking_priorities:
  context -> Level.t -> public_key lazy_list

(** [first_baking_priorities ctxt ?max_priority contract_hash level]
    is a list of priorities of max [?max_priority] elements, where the
    delegate of [contract_hash] is allowed to bake for [level]. If
    [?max_priority] is [None], a sensible number of priorities is
    returned. *)
val first_baking_priorities:
  context ->
  ?max_priority:int ->
  public_key_hash ->
  Level.t ->
  int list tzresult Lwt.t

(** [check_signature ctxt chain_id block id] check if the block is
    signed with the given key, and belongs to the given [chain_id] *)
val check_signature: Block_header.t -> Chain_id.t -> public_key -> unit tzresult Lwt.t

<<<<<<< HEAD
(** [check_signature ctxt block id] check if the block is signed with
    the given key *)
val check_signature: Block_header.t -> public_key -> unit tzresult Lwt.t

=======
>>>>>>> 00b80698
(** Checks if the header that would be built from the given components
    is valid for the given diffculty. The signature is not passed as it
    is does not impact the proof-of-work stamp. The stamp is checked on
    the hash of a block header whose signature has been zeroed-out. *)
val check_header_proof_of_work_stamp:
<<<<<<< HEAD
  Block_header.shell_header -> Block_header.protocol_data -> int64 -> bool
=======
  Block_header.shell_header -> Block_header.contents -> int64 -> bool
>>>>>>> 00b80698

(** verify if the proof of work stamp is valid *)
val check_proof_of_work_stamp:
  context -> Block_header.t -> unit tzresult Lwt.t

(** check if the gap between the fitness of the current context
    and the given block is within the protocol parameters *)
val check_fitness_gap:
  context -> Block_header.t -> unit tzresult Lwt.t

val dawn_of_a_new_cycle: context -> Cycle.t option tzresult Lwt.t

val earlier_predecessor_timestamp: context -> Level.t -> Timestamp.t tzresult Lwt.t<|MERGE_RESOLUTION|>--- conflicted
+++ resolved
@@ -87,23 +87,12 @@
     signed with the given key, and belongs to the given [chain_id] *)
 val check_signature: Block_header.t -> Chain_id.t -> public_key -> unit tzresult Lwt.t
 
-<<<<<<< HEAD
-(** [check_signature ctxt block id] check if the block is signed with
-    the given key *)
-val check_signature: Block_header.t -> public_key -> unit tzresult Lwt.t
-
-=======
->>>>>>> 00b80698
 (** Checks if the header that would be built from the given components
     is valid for the given diffculty. The signature is not passed as it
     is does not impact the proof-of-work stamp. The stamp is checked on
     the hash of a block header whose signature has been zeroed-out. *)
 val check_header_proof_of_work_stamp:
-<<<<<<< HEAD
-  Block_header.shell_header -> Block_header.protocol_data -> int64 -> bool
-=======
   Block_header.shell_header -> Block_header.contents -> int64 -> bool
->>>>>>> 00b80698
 
 (** verify if the proof of work stamp is valid *)
 val check_proof_of_work_stamp:
